[![Build Status](https://github.com/CycloneDX/cyclonedx-dotnet/workflows/.NET%20Core%20CI/badge.svg)](https://github.com/CycloneDX/cyclonedx-dotnet/actions?workflow=.NET+Core+CI)
[![Docker Image](https://img.shields.io/badge/docker-image-brightgreen?style=flat&logo=docker)](https://hub.docker.com/r/cyclonedx/cyclonedx-dotnet)
[![License](https://img.shields.io/badge/license-Apache%202.0-brightgreen.svg)][License]
[![NuGet Version](https://img.shields.io/nuget/v/CycloneDX.svg)](https://www.nuget.org/packages/CycloneDX/)
![Nuget](https://img.shields.io/nuget/dt/CycloneDX.svg)
[![Website](https://img.shields.io/badge/https://-cyclonedx.org-blue.svg)](https://cyclonedx.org/)
[![Slack Invite](https://img.shields.io/badge/Slack-Join-blue?logo=slack&labelColor=393939)](https://cyclonedx.org/slack/invite)
[![Group Discussion](https://img.shields.io/badge/discussion-groups.io-blue.svg)](https://groups.io/g/CycloneDX)
[![Twitter](https://img.shields.io/twitter/url/http/shields.io.svg?style=social&label=Follow)](https://twitter.com/CycloneDX_Spec)

# CycloneDX module for .NET

The CycloneDX module for .NET creates a valid CycloneDX bill-of-material document containing an aggregate of all project dependencies. CycloneDX is a lightweight BOM specification that is easily created, human readable, and simple to parse.

This module runs on 
<<<<<<< HEAD
*   .NET Core 3.1 
*   .NET 6.0
=======
*   .NET 6.0
*   .NET 7.0
>>>>>>> 16ffa29c

This module no longer runs on
*   .NET Core 2.1
<<<<<<< HEAD
*   .NET 5 
*   see https://dotnet.microsoft.com/en-us/platform/support/policy/dotnet-core for more infomation
=======
*   .NET Core 3.1
*   .NET 5.0 
*   see https://dotnet.microsoft.com/en-us/platform/support/policy/dotnet-core for more information
>>>>>>> 16ffa29c

## Usage

CycloneDX for .NET is distributed via NuGet and Docker Hub. 

#### Installing via NuGet

```bash
dotnet tool install --global CycloneDX
```

If you already have a previous version of **CycloneDX** installed, you can upgrade to the latest version using the following command:

```bash
dotnet tool update --global CycloneDX
```

#### Execution via DotNet

```bash
dotnet CycloneDX <path> -o <OUTPUT_DIRECTORY>
```

#### Execution via Docker

```bash
docker run cyclonedx/cyclonedx-dotnet [OPTIONS] <path>
```

#### Options

```text
Usage: dotnet CycloneDX [options] <path>

Arguments:
  path                                                                   The path to a .sln, .csproj, .fsproj, .vbproj, or packages.config file or the path to a directory which will be recursively analyzed for packages.config files

Options:
  -v|--version                                                           Output the tool version and exit
  -tfm|--framework <FRAMEWORK>                                           The target framework to use. If not defined, all will be aggregated.
  -rt|--runtime <RUNTIME>                                                The runtime to use. If not defined, all will be aggregated.
  -o|--out <OUTPUT_DIRECTORY>                                            The directory to write the BOM
  -f|--filename <OUTPUT_FILENAME>                                        Optionally provide a filename for the BOM (default: bom.xml or bom.json)
  -j|--json                                                              Produce a JSON BOM instead of XML
  -d|--exclude-dev                                                       Exclude development dependencies from the BOM
  -t|--exclude-test-projects                                             Exclude test projects from the BOM
  -u|--url <BASE_URL>                                                    Alternative NuGet repository URL to https://<yoururl>/nuget/<yourrepository>/v3/index.json
  -us|--baseUrlUsername <BASE_URL_USER_NAME>                             Alternative NuGet repository username
  -usp|--baseUrlUserPassword <BASE_URL_USER_PASSWORD>                    Alternative NuGet repository username password/apikey
  -uspct|--isBaseUrlPasswordClearText                                    Alternative NuGet repository password is cleartext
  -r|--recursive                                                         To be used with a single project file, it will recursively scan project references of the supplied project file
  -ns|--no-serial-number                                                 Optionally omit the serial number from the resulting BOM
  -gu|--github-username <GITHUB_USERNAME>                                Optionally provide a GitHub username for license resolution. If set you also need to provide a GitHub personal access token
  -gt|--github-token <GITHUB_TOKEN>                                      Optionally provide a GitHub personal access token for license resolution. If set you also need to provide a GitHub username
  -gbt|--github-bearer-token <GITHUB_BEARER_TOKEN>                       Optionally provide a GitHub bearer token for license resolution. This is useful in GitHub actions
  -dgl|--disable-github-licenses                                         Optionally disable GitHub license resolution
  -dpr|--disable-package-restore                                         Optionally disable package restore
  -dhc|--disable-hash-computation                                        Optionally disable hash computation for packages
  -dct|--dotnet-command-timeout <DOTNET_COMMAND_TIMEOUT>                 dotnet command timeout in milliseconds (primarily used for long dotnet restore operations)
                                                                         Default value is: 300000.
  -biop|--base-intermediate-output-path <BASE_INTERMEDIATE_OUTPUT_PATH>  Optionally provide a folder for customized build environment. Required if folder 'obj' is relocated.
  -imp|--import-metadata-path <IMPORT_METADATA_PATH>                     Optionally provide a metadata template which has project specific details.
  -sn|--set-name <SET_NAME>                                              Override the autogenerated BOM metadata component name.
  -sv|--set-version <SET_VERSION>                                        Override the default BOM metadata component version (defaults to 0.0.0).
  -st|--set-type <SET_TYPE>                                              Override the default BOM metadata component type (defaults to application).
                                                                         Allowed values are: Null, Application, Framework, Library, OperationSystem, Device, File, Container, Firmware.
                                                                         Default value is: Null.
  -?|-h|--help                                                           Show help information.
```

#### Examples
To run the **CycloneDX** tool you need to specify a solution or project file. In case you pass a solution, the tool will aggregate all the projects.

The following will create a BOM from a solution and all projects defined within:
```bash
dotnet CycloneDX YourSolution.sln -o /output/path
```

The following will recursively scan the directory structure for packages.config and create a BOM:
```bash
dotnet CycloneDX /path/to/project -o /output/path
```

The following will recursively scan the project references of the supplied project file, and create a BOM of all package references from all included projects:
```bash
dotnet CycloneDX /path/to/project/MyProject.csproj -o /output/path -r
```

Project [metadata](https://cyclonedx.org/docs/1.2/#type_metadata) **template example**

```xml
<?xml version="1.0" encoding="utf-8"?>
<bom xmlns:xsi="http://www.w3.org/2001/XMLSchema-instance" xmlns:xsd="http://www.w3.org/2001/XMLSchema" serialNumber="urn:uuid:087d0712-f591-4995-ba76-03f1c5c48884" version="1" xmlns="http://cyclonedx.org/schema/bom/1.2">
  <metadata>
    <component type="application" bom-ref="pkg:nuget/CycloneDX@1.3.0">
      <name>CycloneDX</name>
      <version>1.3.0</version>
      <description>
        <![CDATA[The [CycloneDX module](https://github.com/CycloneDX/cyclonedx-dotnet) for .NET creates a valid CycloneDX bill-of-material document containing an aggregate of all project dependencies. CycloneDX is a lightweight BOM specification that is easily created, human readable, and simple to parse.]]>
      </description>
      <licenses>
        <license>
          <name>Apache License 2.0</name>
          <id>Apache-2.0</id>
        </license>
      </licenses>
      <purl>pkg:nuget/CycloneDX@1.3.0</purl>
    </component>
  </metadata>
</bom>
``` 

_Update the data and import it within a build pipeline e.g. create the file using a script and add also dynamic data (version, timestamp, ...)_ 

#### GitHub License Resolution

SPDX license IDs can be resolved for packages that reference a supported license
file in a GitHub repository.

The GitHub license API has an unauthenticated call limit of 60 calls per hour.
To ensure consistent output if a rate limit is exceeded BOM generation will
fail. If you start hitting rate limits you will need to generate a personal
access token and provide this, and your username, when running CycloneDX.

To generate a token go to
[Personal access tokens](https://github.com/settings/tokens) under
`Settings / Developer setings`. From there select the option to
[Generate new token](https://github.com/settings/tokens/new). No special token
permissions are required.

Due to current limitations in the GitHub API licenses will only be resolved for
master branch license references.

## License

Permission to modify and redistribute is granted under the terms of the Apache 2.0 license. See the [LICENSE] file for the full license.

[License]: https://github.com/CycloneDX/cyclonedx-dotnet/blob/master/LICENSE

## Contributing

Pull requests are welcome. But please read the
[CycloneDX contributing guidelines](https://github.com/CycloneDX/.github/blob/master/CONTRIBUTING.md) first.

To build and test the solution locally you should have .NET Core 3.1 or .NET 6.0
installed. Standard commands like `dotnet build` and `dotnet test` work.

Alternatively, you can use VS Code and the included devcontainer configuration
to work in a pre-configured docker image. (You will also need the "Remote - Containers"
extension and Docker)

It is generally expected that pull requests will include relevant tests.
Tests are automatically run on Windows, MacOS and Linux for every pull request.
And build warnings will break the build.

If you are having trouble debugging a test that is failing for a platform you
don't have access to please us know.

Thanks to [Gitpod](https://gitpod.io/) there is a really easy way of creating
a ready to go development environment with VS Code. You can open a Gitpod
hosted development environment in your browser.

[![Open in Gitpod](https://gitpod.io/button/open-in-gitpod.svg)](https://gitpod.io/#https://github.com/CycloneDX/cyclonedx-dotnet)<|MERGE_RESOLUTION|>--- conflicted
+++ resolved
@@ -13,24 +13,14 @@
 The CycloneDX module for .NET creates a valid CycloneDX bill-of-material document containing an aggregate of all project dependencies. CycloneDX is a lightweight BOM specification that is easily created, human readable, and simple to parse.
 
 This module runs on 
-<<<<<<< HEAD
-*   .NET Core 3.1 
-*   .NET 6.0
-=======
 *   .NET 6.0
 *   .NET 7.0
->>>>>>> 16ffa29c
 
 This module no longer runs on
 *   .NET Core 2.1
-<<<<<<< HEAD
-*   .NET 5 
-*   see https://dotnet.microsoft.com/en-us/platform/support/policy/dotnet-core for more infomation
-=======
 *   .NET Core 3.1
 *   .NET 5.0 
 *   see https://dotnet.microsoft.com/en-us/platform/support/policy/dotnet-core for more information
->>>>>>> 16ffa29c
 
 ## Usage
 
