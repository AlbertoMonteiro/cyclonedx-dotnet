--- conflicted
+++ resolved
@@ -28,17 +28,8 @@
     runs-on: ubuntu-latest
     timeout-minutes: 30
     steps:
-<<<<<<< HEAD
-      - uses: actions/checkout@v3.1.0
+      - uses: actions/checkout@v3.3.0
       - name: Setup dotnet
-=======
-      - uses: actions/checkout@v3.3.0
-      - name: Setup dotnet 3.1
-        uses: actions/setup-dotnet@v3.0.3
-        with:
-          dotnet-version: '3.1.x'
-      - name: Setup dotnet 6
->>>>>>> 44f687e5
         uses: actions/setup-dotnet@v3.0.3
         with:
           dotnet-version: |
