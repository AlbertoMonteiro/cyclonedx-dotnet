<Project>
  <PropertyGroup>
    <CentralPackageTransitivePinningEnabled>true</CentralPackageTransitivePinningEnabled>
  </PropertyGroup>

  <ItemGroup>
    <PackageVersion Include="CycloneDX.Core" Version="5.3.2" />
    <PackageVersion Include="McMaster.Extensions.CommandLineUtils" Version="4.0.2" />
    <PackageVersion Include="Microsoft.DotNet.PlatformAbstractions" Version="3.1.6" />
    <PackageVersion Include="Microsoft.NET.Test.Sdk" Version="17.5.0" />
    <PackageVersion Include="NuGet.ProjectModel" Version="6.5.0" />
    <PackageVersion Include="NuGet.Protocol" Version="6.5.0" />

    <PackageVersion Include="Moq" Version="4.18.4" />

    <PackageVersion Include="RichardSzalay.MockHttp" Version="6.0.0" />

    <PackageVersion Include="xunit" Version="2.4.2" />
    <PackageVersion Include="xunit.runner.visualstudio" Version="2.4.5" />

    <PackageVersion Include="coverlet.collector" Version="3.2.0" />
    <PackageVersion Include="coverlet.msbuild" Version="3.2.0" />

<<<<<<< HEAD
    <PackageVersion Include="System.IO.Abstractions" Version="19.2.4" />
    <PackageVersion Include="System.IO.Abstractions.TestingHelpers" Version="19.2.16" />
=======
    <PackageVersion Include="System.IO.Abstractions" Version="19.2.16" />
    <PackageVersion Include="System.IO.Abstractions.TestingHelpers" Version="19.2.4" />
>>>>>>> 73f0fef9
  </ItemGroup>
</Project><|MERGE_RESOLUTION|>--- conflicted
+++ resolved
@@ -21,12 +21,7 @@
     <PackageVersion Include="coverlet.collector" Version="3.2.0" />
     <PackageVersion Include="coverlet.msbuild" Version="3.2.0" />
 
-<<<<<<< HEAD
-    <PackageVersion Include="System.IO.Abstractions" Version="19.2.4" />
+    <PackageVersion Include="System.IO.Abstractions" Version="19.2.16" />
     <PackageVersion Include="System.IO.Abstractions.TestingHelpers" Version="19.2.16" />
-=======
-    <PackageVersion Include="System.IO.Abstractions" Version="19.2.16" />
-    <PackageVersion Include="System.IO.Abstractions.TestingHelpers" Version="19.2.4" />
->>>>>>> 73f0fef9
   </ItemGroup>
 </Project>