--- conflicted
+++ resolved
@@ -1,4 +1,3 @@
-<<<<<<< HEAD
 <Project Sdk="Microsoft.NET.Sdk">
 
   <PropertyGroup>
@@ -16,29 +15,7 @@
       <IncludeAssets>runtime; build; native; contentfiles; analyzers</IncludeAssets>
     </PackageReference>
     <PackageReference Include="nuget.projectmodel" Version="5.8.1" />
-    <PackageReference Include="System.IO.Abstractions" Version="13.2.10" />
-  </ItemGroup>
-
-</Project>
-=======
-<Project Sdk="Microsoft.NET.Sdk">
-
-  <PropertyGroup>
-    <TargetFramework>netstandard2.0</TargetFramework>
-  </PropertyGroup>
-
-  <ItemGroup>
-    <PackageReference Include="CycloneDX.Json" Version="1.0.0" />
-    <PackageReference Include="CycloneDX.Models" Version="1.0.0" />
-    <PackageReference Include="CycloneDX.Xml" Version="1.0.0" />
-    <PackageReference Include="McMaster.Extensions.CommandLineUtils" Version="3.1.0" />
-    <PackageReference Include="Microsoft.CodeAnalysis.FxCopAnalyzers" Version="3.3.1">
-      <IncludeAssets>runtime; build; native; contentfiles; analyzers; buildtransitive</IncludeAssets>
-      <PrivateAssets>all</PrivateAssets>
-    </PackageReference>
-    <PackageReference Include="nuget.projectmodel" Version="5.6.0" />
     <PackageReference Include="System.IO.Abstractions" Version="13.2.15" />
   </ItemGroup>
 
 </Project>
->>>>>>> 02df83db
