<Project Sdk="Microsoft.NET.Sdk">

  <PropertyGroup>
    <TargetFramework>netstandard2.0</TargetFramework>
  </PropertyGroup>

  <ItemGroup>
<<<<<<< HEAD
    <PackageReference Include="CycloneDX.Json" Version="0.1.0" />
    <PackageReference Include="CycloneDX.Models" Version="0.2.0" />
=======
    <PackageReference Include="CycloneDX.Json" Version="0.2.0" />
    <PackageReference Include="CycloneDX.Models" Version="0.1.0" />
>>>>>>> 0ecfab27
    <PackageReference Include="CycloneDX.Xml" Version="0.1.0" />
    <PackageReference Include="McMaster.Extensions.CommandLineUtils" Version="3.0.0" />
    <PackageReference Include="Microsoft.CodeAnalysis.FxCopAnalyzers" Version="3.3.0">
      <IncludeAssets>runtime; build; native; contentfiles; analyzers; buildtransitive</IncludeAssets>
      <PrivateAssets>all</PrivateAssets>
    </PackageReference>
    <PackageReference Include="nuget.projectmodel" Version="5.6.0" />
    <PackageReference Include="System.IO.Abstractions" Version="12.2.7" />
  </ItemGroup>

</Project>
<|MERGE_RESOLUTION|>--- conflicted
+++ resolved
@@ -1,25 +1,20 @@
-<Project Sdk="Microsoft.NET.Sdk">
-
-  <PropertyGroup>
-    <TargetFramework>netstandard2.0</TargetFramework>
-  </PropertyGroup>
-
-  <ItemGroup>
-<<<<<<< HEAD
-    <PackageReference Include="CycloneDX.Json" Version="0.1.0" />
-    <PackageReference Include="CycloneDX.Models" Version="0.2.0" />
-=======
-    <PackageReference Include="CycloneDX.Json" Version="0.2.0" />
-    <PackageReference Include="CycloneDX.Models" Version="0.1.0" />
->>>>>>> 0ecfab27
-    <PackageReference Include="CycloneDX.Xml" Version="0.1.0" />
-    <PackageReference Include="McMaster.Extensions.CommandLineUtils" Version="3.0.0" />
-    <PackageReference Include="Microsoft.CodeAnalysis.FxCopAnalyzers" Version="3.3.0">
-      <IncludeAssets>runtime; build; native; contentfiles; analyzers; buildtransitive</IncludeAssets>
-      <PrivateAssets>all</PrivateAssets>
-    </PackageReference>
-    <PackageReference Include="nuget.projectmodel" Version="5.6.0" />
-    <PackageReference Include="System.IO.Abstractions" Version="12.2.7" />
-  </ItemGroup>
-
-</Project>
+<Project Sdk="Microsoft.NET.Sdk">
+
+  <PropertyGroup>
+    <TargetFramework>netstandard2.0</TargetFramework>
+  </PropertyGroup>
+
+  <ItemGroup>
+    <PackageReference Include="CycloneDX.Json" Version="0.2.0" />
+    <PackageReference Include="CycloneDX.Models" Version="0.2.0" />
+    <PackageReference Include="CycloneDX.Xml" Version="0.1.0" />
+    <PackageReference Include="McMaster.Extensions.CommandLineUtils" Version="3.0.0" />
+    <PackageReference Include="Microsoft.CodeAnalysis.FxCopAnalyzers" Version="3.3.0">
+      <IncludeAssets>runtime; build; native; contentfiles; analyzers; buildtransitive</IncludeAssets>
+      <PrivateAssets>all</PrivateAssets>
+    </PackageReference>
+    <PackageReference Include="nuget.projectmodel" Version="5.6.0" />
+    <PackageReference Include="System.IO.Abstractions" Version="12.2.7" />
+  </ItemGroup>
+
+</Project>