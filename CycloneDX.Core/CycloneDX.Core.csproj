--- conflicted
+++ resolved
@@ -1,26 +1,3 @@
-<<<<<<< HEAD
-<Project Sdk="Microsoft.NET.Sdk">
-
-  <PropertyGroup>
-    <TargetFramework>netstandard2.0</TargetFramework>
-
-  </PropertyGroup>
-
-  <ItemGroup>
-    <PackageReference Include="CycloneDX.Json" Version="1.0.0" />
-    <PackageReference Include="CycloneDX.Models" Version="1.0.0" />
-    <PackageReference Include="CycloneDX.Xml" Version="1.0.0" />
-    <PackageReference Include="McMaster.Extensions.CommandLineUtils" Version="3.1.0" />
-    <PackageReference Include="Microsoft.CodeAnalysis.NetAnalyzers" Version="5.0.3">
-      <PrivateAssets>all</PrivateAssets>
-      <IncludeAssets>runtime; build; native; contentfiles; analyzers</IncludeAssets>
-    </PackageReference>
-    <PackageReference Include="nuget.projectmodel" Version="5.8.1" />
-    <PackageReference Include="System.IO.Abstractions" Version="13.2.15" />
-  </ItemGroup>
-
-</Project>
-=======
 <Project Sdk="Microsoft.NET.Sdk">
 
   <PropertyGroup>
@@ -40,5 +17,4 @@
     <PackageReference Include="System.IO.Abstractions" Version="13.2.23" />
   </ItemGroup>
 
-</Project>
->>>>>>> eef5b46c
+</Project>