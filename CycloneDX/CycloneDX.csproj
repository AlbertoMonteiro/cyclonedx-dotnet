--- conflicted
+++ resolved
@@ -25,15 +25,11 @@
   
   <ItemGroup>
     <PackageReference Include="McMaster.Extensions.CommandLineUtils" Version="3.1.0" />
-<<<<<<< HEAD
-    <PackageReference Include="System.IO.Abstractions" Version="13.2.15" />
-=======
+    <PackageReference Include="System.IO.Abstractions" Version="13.2.23" />
     <PackageReference Include="Microsoft.CodeAnalysis.FxCopAnalyzers" Version="3.3.1">
       <IncludeAssets>runtime; build; native; contentfiles; analyzers; buildtransitive</IncludeAssets>
       <PrivateAssets>all</PrivateAssets>
     </PackageReference>
-    <PackageReference Include="System.IO.Abstractions" Version="13.2.23" />
->>>>>>> eef5b46c
   </ItemGroup>
 
   <ItemGroup>
