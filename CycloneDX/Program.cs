// This file is part of the CycloneDX Tool for .NET
//
// Licensed under the Apache License, Version 2.0 (the "License");
// you may not use this file except in compliance with the License.
// You may obtain a copy of the License at
//
//   http://www.apache.org/licenses/LICENSE-2.0
//
// Unless required by applicable law or agreed to in writing, software
// distributed under the License is distributed on an "AS IS" BASIS,
// WITHOUT WARRANTIES OR CONDITIONS OF ANY KIND, either express or implied.
// See the License for the specific language governing permissions and
// limitations under the License.
//
// Copyright (c) Steve Springett. All Rights Reserved.

using System;
using System.Collections.Generic;
using System.IO;
using System.Linq;
using System.Net.Http;
using System.Net.Http.Headers;
using System.Text;
using System.Text.RegularExpressions;
using System.Threading.Tasks;
using System.Xml;
using System.Xml.Linq;
using McMaster.Extensions.CommandLineUtils;

namespace CycloneDX {
    [Command(Name = "dotnet cyclonedx", FullName = "A .NET Core global tool which creates CycloneDX Software Bill-of-Materials (SBoM) from .NET projects.")]
    class Program {
        [Argument(0, Name = "Path", Description = "The path to a .sln, .csproj, .vbproj, or packages.config file or the path to a directory which will be recursively analyzed for packages.config files")]
        public string SolutionOrProjectFile { get; set; }

        [Option(Description = "The directory to write bom.xml", ShortName = "o", LongName = "out")]
        string outputDirectory { get; }

        [Option(Description = "Alternative NuGet repository URL to v3-flatcontainer API (a trailing slash is required).", ShortName = "u", LongName = "url")]
        string baseUrl { get; set; }

<<<<<<< HEAD
		[Option(Description = "To be used with a single project file, it will recursively scan project references of the supplied .csproj.", ShortName = "r", LongName = "recursive")]
		bool scanProjectReferences { get; set; }
=======
        [Option(Description = "Optionally omit the serial number from the resulting BOM.", ShortName = "ns", LongName = "noSerialNumber")]
        Boolean noSerialNumber { get; set; }

        Dictionary<string, Model.Component> dependencyMap = new Dictionary<string, Model.Component>();
>>>>>>> a44cf5ad

		Dictionary<string, Model.Component> dependencyMap = new Dictionary<string, Model.Component>();

		static int Main(string[] args)
            => CommandLineApplication.Execute<Program>(args);

        async Task<int> OnExecute() {
            if (baseUrl == null) {
                baseUrl = "https://api.nuget.org/v3-flatcontainer/";
            }
            Console.WriteLine();

            if (string.IsNullOrEmpty(SolutionOrProjectFile)) {
                Console.Error.WriteLine($"A path is required");
                return 1;
            }

            if (string.IsNullOrEmpty(outputDirectory)) {
                Console.Error.WriteLine($"The output directory is required");
                return 1;
            }

            FileAttributes attr = File.GetAttributes(SolutionOrProjectFile);

            int returnCode = 1;
			if (SolutionOrProjectFile.ToLowerInvariant().EndsWith(".sln", StringComparison.OrdinalIgnoreCase)) {
				string file = Path.GetFullPath(SolutionOrProjectFile);
				returnCode = await AnalyzeSolutionAsync(file);

			} else if (isSupportedProjectType(SolutionOrProjectFile) && scanProjectReferences){
				string file = Path.GetFullPath(SolutionOrProjectFile);
				returnCode = await AnalyzeProjectReferencesAsync(file);

			} else if (isSupportedProjectType(SolutionOrProjectFile)) {
                string file = Path.GetFullPath(SolutionOrProjectFile);
                returnCode = await AnalyzeProjectAsync(file);

            } else if (SolutionOrProjectFile.ToLowerInvariant().Equals("packages.config", StringComparison.OrdinalIgnoreCase)) {
                string file = Path.GetFullPath(SolutionOrProjectFile);
                returnCode = await AnalyzeProjectAsync(file);

            } else if (attr.HasFlag(FileAttributes.Directory)) {
                string path = Path.GetFullPath(SolutionOrProjectFile);
                returnCode = await AnalyzeDirectoryAsync(path);
            }

            if (returnCode == 0){
                Console.WriteLine();
                Console.WriteLine("Creating CycloneDX BoM");
                CreateXmlDocument(dependencyMap);
                return 0;
            } else {
                Console.Error.WriteLine($"Only .sln, .csproj, .vbproj, and packages.config files are supported");
                return 1;
            }
        }

        bool isSupportedProjectType(string filename) {
            return filename.ToLowerInvariant().EndsWith(".csproj", StringComparison.OrdinalIgnoreCase) ||
                filename.ToLowerInvariant().EndsWith(".vbproj", StringComparison.OrdinalIgnoreCase);
        }

        /*
         * Analyzes all projects in a Solution.
         */
        async Task<int> AnalyzeSolutionAsync(string solutionFile) {
            if (!File.Exists(solutionFile)) {
                Console.Error.WriteLine($"Solution file \"{solutionFile}\" does not exist");
                return 1;
            }
            Console.WriteLine();
            Console.WriteLine($"» Solution: {solutionFile}");
            Console.WriteLine("  Getting projects".PadRight(64));
            var solutionFolder = Path.GetDirectoryName(solutionFile);
            var projects = new List<string>();
            try {
                using (var reader = File.OpenText(solutionFile)) {
                    string line;

                    while ((line = await reader.ReadLineAsync()) != null) {
                        if (!line.StartsWith("Project", StringComparison.OrdinalIgnoreCase)) {
                            continue;
                        }
                        var regex = new Regex("(.*) = \"(.*?)\", \"(.*?)\"");
                        var match = regex.Match(line);
                        if (match.Success) {
                            var relativeProjectPath = match.Groups[3].Value.Replace('\\', Path.DirectorySeparatorChar);
                            var projectFile = Path.GetFullPath(Path.Combine(solutionFolder, relativeProjectPath));
                            if (isSupportedProjectType(projectFile) && File.Exists(projectFile)) {
                                projects.Add(projectFile);
                            }
                        }
                    }
                }
            } catch (Exception ex) {
                Console.Error.WriteLine($"  An unhandled exception occurred while getting the projects: {ex.Message}");
                return 1;
            }
            if (!projects.Any()) {
                Console.Error.WriteLine("  No projects found".PadRight(64));
                return 0;
            }
            Console.WriteLine($"  {projects.Count} project(s) found".PadRight(64));
            foreach (var project in projects) {
                Console.WriteLine();
                var ret = await AnalyzeProjectAsync(project);
                if (ret != 0) {
                    return ret;
                }
            }
            return 0;
        }

        /*
         * Recursively analyzes a directory for packages.config files.
         */
        async Task<int> AnalyzeDirectoryAsync(string projectPath) {
            string path = new FileInfo(projectPath).Directory.FullName;
            string[] files = Directory.GetFiles(path, "packages.config", SearchOption.AllDirectories);
            foreach (string file in files) {
                int val = await AnalyzeProjectAsync(file);
                if (val != 0) {
                    return val;
                }
            }
            return 0;
        }

		/*
         * Recursively analyzes a project references of the specified project.
         */
		async Task<int> AnalyzeProjectReferencesAsync(string projectPath) {
			string projectDirectory = new FileInfo(projectPath).Directory.FullName;

			// Initialize the queue with the current project file
			Queue<string> files = new Queue<string>();
			files.Enqueue(projectPath);
			string currentFile = string.Empty;

			HashSet<string> visitedProjects = new HashSet<string>();

			while (files.TryDequeue(out currentFile)) {
				int val = await AnalyzeProjectAsync(currentFile);
				if (val != 0)
				{
					return val;
				}

				// Find all project references inside of currentFile
				List<string> foundProjectReferences = await AnalyzeProjectReferenceAsync(currentFile);

				if (foundProjectReferences == null)
					return 1;

				string fullProjectReferencePath = string.Empty;

				// Add unvisited projects to the queue and then analyse project async
				// Loop through found project references
				foreach (string projectReferencePath in foundProjectReferences) {
					// Adjust the path directory slashes to comply with the OS we're running on - change backslashes to forward slashes if on Mac or Linux, and vice versa if on Windows
#if !Windows
					string adjustedProjectReferencePath = projectReferencePath.Replace('\\', '/');
#else
					string adjustedProjectReferencePath = projectReferencePath.Replace('/', '\\');
#endif
					fullProjectReferencePath = Path.Combine(projectDirectory, adjustedProjectReferencePath);


					if (!visitedProjects.Contains(fullProjectReferencePath))
						files.Enqueue(fullProjectReferencePath);
				}

				// Add the currentFile to list of visited projects
				visitedProjects.Add(currentFile);
			}

			return 0;
        }


		/*
		 * Analyzes a single project for project references.
		 */
		async Task<List<string>> AnalyzeProjectReferenceAsync(string projectFile)
		{
			if (!File.Exists(projectFile))
			{
				Console.Error.WriteLine($"Project file \"{projectFile}\" does not exist");
				return null;
			}
			Console.WriteLine();
			Console.WriteLine($"» Analyzing: {projectFile}");
			Console.WriteLine("  Getting project references".PadRight(64));

			var projectReferences = new List<string>();

			try
			{
				using (XmlReader reader = XmlReader.Create(projectFile))
				{
					while (reader.Read())
					{
						if (reader.IsStartElement())
						{
							switch (reader.Name)
							{
								case "ProjectReference":
								{ 
									projectReferences.Add(reader["Include"]);
									break;
								}
							}
						}
					}
				}
			}
			catch (Exception ex)
			{
				Console.Error.WriteLine($"  An unhandled exception occurred while getting the project references: {ex.Message}");
				return null;
			}
			if (!projectReferences.Any())
			{
				Console.Error.WriteLine("  No project references found".PadRight(64));
			}
			return projectReferences;
		}

		/*
         * Analyzes a single Project.
         */
		async Task<int> AnalyzeProjectAsync(string projectFile) {
            var components = new List<Model.Component>();
            if (!File.Exists(projectFile)) {
                Console.Error.WriteLine($"Project file \"{projectFile}\" does not exist");
                return 1;
            }
            Console.WriteLine();
            Console.WriteLine($"» Analyzing: {projectFile}");
            Console.WriteLine("  Getting packages".PadRight(64));
            try {
                using (XmlReader reader = XmlReader.Create(projectFile)) {
                    while (reader.Read()) {
                        if (reader.IsStartElement()) {
                            switch (reader.Name) {
                                case "PackageReference": { // For managed NuGet dependencies defined in a project (csproj/vbproj)
                                        var component = new Model.Component();
                                        var packageName = reader["Include"];
                                        var packageVersion = reader["Version"];
                                        component.Name = packageName;
                                        component.Version = packageVersion;
                                        component.Purl = generatePackageUrl(packageName, packageVersion);
                                        int val = await RetrieveExtendedNugetAttributes(component, true);
                                        if (val != 0) {
                                            // An error occurred while fetching the unmanaged dependency from NuGet.
                                            // Add the dependency to the component dictionary.
                                            AddPreventDuplicates(component);
                                        }
                                        components.Add(component);
                                        break;
                                    }
                                case "package": { // For managed NuGet dependencies defined in a seperate packages.config
                                        var component = new Model.Component();
                                        var packageName = reader["id"];
                                        var packageVersion = reader["version"];
                                        component.Name = packageName;
                                        component.Version = packageVersion;
                                        component.Purl = generatePackageUrl(packageName, packageVersion);
                                        int val = await RetrieveExtendedNugetAttributes(component, true);
                                        if (val != 0) {
                                            // An error occurred while fetching the unmanaged dependency from NuGet.
                                            // Add the dependency to the component dictionary.
                                            AddPreventDuplicates(component);
                                        }
                                        components.Add(component);
                                        break;
                                    }
                            }
                        }
                    }
                }
            } catch (Exception ex) {
                Console.Error.WriteLine($"  An unhandled exception occurred while getting the packages: {ex.Message}");
                return 1;
            }
            if (!components.Any()) {
                Console.Error.WriteLine("  No packages found".PadRight(64));
            }
            return 0;
        }

        /*
         * Creates a CycloneDX BoM from the list of Components and saves it to the specified directory.
         */
        XDocument CreateXmlDocument(Dictionary<string, Model.Component> components) {
            XNamespace ns = "http://cyclonedx.org/schema/bom/1.1";
            var doc = new XDocument();
            var serialNumber = "urn:uuid:" + System.Guid.NewGuid().ToString();
            doc.Declaration = new XDeclaration("1.0", "utf-8", null);

            var bom = (noSerialNumber) ? new XElement(ns + "bom", new XAttribute("version", "1")) :
                new XElement(ns + "bom", new XAttribute("version", "1"), new XAttribute("serialNumber", serialNumber));
                
            var com = new XElement(ns + "components");
            foreach (KeyValuePair<string, Model.Component> item in components) {
                var component = item.Value;
                var c = new XElement(ns + "component", new XAttribute("type", "library"));
                if (component.Group != null) {
                    c.Add(new XElement(ns + "group", component.Group));
                }
                if (component.Name != null) {
                    c.Add(new XElement(ns + "name", component.Name));
                }
                if (component.Version != null) {
                    c.Add(new XElement(ns + "version", component.Version));
                }
                if (component.Description != null) {
                    c.Add(new XElement(ns + "description", new XCData(component.Description)));
                }
                if (component.Scope != null) {
                    c.Add(new XElement(ns + "scope", component.Scope));
                }
                if (component.Hashes != null && component.Hashes.Count > 0) {
                    var h = new XElement(ns + "hashes");
                    foreach (var hash in component.Hashes) {
                        h.Add(new XElement(ns + "hash", hash.value, new XAttribute("alg", Model.AlgorithmExtensions.GetXmlString(hash.algorithm))));
                    }
                }
                if (component.Licenses != null && component.Licenses.Count > 0) {
                    var l = new XElement(ns + "licenses");
                    foreach (var license in component.Licenses) {
                        if (license.Id != null) {
                            l.Add(new XElement(ns + "license", new XElement(ns + "id", license.Id)));
                        } else if (license.Name != null) {
                            l.Add(new XElement(ns + "license", new XElement(ns + "name", license.Name)));
                        } else if (license.Url != null) {
                            l.Add(new XElement(ns + "license", new XElement(ns + "url", license.Url)));
                        }
                    }
					c.Add(l);
                }
                if (component.Copyright != null) {
                    c.Add(new XElement(ns + "copyright", component.Copyright));
                }
                if (component.Cpe != null) {
                    c.Add(new XElement(ns + "cpe", component.Cpe));
                }
                if (component.Purl != null) {
                    c.Add(new XElement(ns + "purl", component.Purl));
                }
                if (component.ExternalReferences != null && component.ExternalReferences.Count > 0) {
                    var externalReferences = new XElement(ns + "externalReferences");
                    foreach (var externalReference in component.ExternalReferences) {
                        externalReferences.Add(new XElement(ns + "reference", new XAttribute("type", externalReference.Type), new XElement(ns + "url", externalReference.Url)));
                    }
                    c.Add(externalReferences);
                }

                com.Add(c);
            }
            bom.Add(com);
            doc.Add(bom);
            var bomPath = Path.GetFullPath(outputDirectory);
            if (!Directory.Exists(bomPath)) Directory.CreateDirectory(bomPath);
            var bomFile =  bomPath + Path.DirectorySeparatorChar + "bom.xml";
            Console.WriteLine("Writing to: " + bomFile);
            using (var writer = new StreamWriter(bomFile, false, new UTF8Encoding(false))) {
                doc.Save(writer);
            }
            return doc;
        }

        /*
         * Retrieves additional information for the specified Component from NuGet and 
         * updates the component.
         */
        async Task<int> RetrieveExtendedNugetAttributes(Model.Component component, bool followTransitive) {
            var url = baseUrl + component.Name + "/" + component.Version + "/" + component.Name + ".nuspec";
            Console.WriteLine("Retrieving " + component.Name + " " + component.Version);
            var client = new HttpClient();
            client.DefaultRequestHeaders.Accept.Clear();
            client.DefaultRequestHeaders.Accept.Add(new MediaTypeWithQualityHeaderValue("application/xml"));
            HttpResponseMessage response;
            try {
                response = await client.GetAsync(url);
            } catch (Exception ex) {
                Console.WriteLine($"  An unhandled exception occurred while querying nuget.org for additional package information: {ex.Message}");
                return 1;
            }
            var contentAsString = await response.Content.ReadAsStringAsync();
            if (!response.IsSuccessStatusCode) {
                if ((int)response.StatusCode != 404) {
                    Console.WriteLine($"  An unhandled exception occurred while querying nuget.org for additional package information: {(int)response.StatusCode} {response.StatusCode} {contentAsString}");
                }
                return 1;
            }
            var doc = new XmlDocument();
            doc.LoadXml(contentAsString);
            var root = doc.DocumentElement;
            var metadata = root.SelectSingleNode("/*[local-name() = 'package']/*[local-name() = 'metadata']");
            component.Publisher = getNodeValue(metadata, "/*[local-name() = 'package']/*[local-name() = 'metadata']/*[local-name() = 'authors']");
            component.Copyright = getNodeValue(metadata, "/*[local-name() = 'package']/*[local-name() = 'metadata']/*[local-name() = 'copyright']");
            var title = getNodeValue(metadata, "/*[local-name() = 'package']/*[local-name() = 'metadata']/*[local-name() = 'title']");
            var summary = getNodeValue(metadata, "/*[local-name() = 'package']/*[local-name() = 'metadata']/*[local-name() = 'summary']");
            var description = getNodeValue(metadata, "/*[local-name() = 'package']/*[local-name() = 'metadata']/*[local-name() = 'description']");
            if (summary != null) {
                component.Description = summary;
            } else if (description != null) {
                component.Description = description;
            } else if (title != null) {
                component.Description = title;
            }

			// Utilize the new license expression field present in more recent packages
			// TODO: Need to have more robust parsing to support composite expressions seen in (https://github.com/NuGet/Home/wiki/Packaging-License-within-the-nupkg#project-properties)
			var licenseNode = metadata.SelectSingleNode("/*[local-name() = 'package']/*[local-name() = 'metadata']/*[local-name() = 'license']");
            var licenseUrlNode = metadata.SelectSingleNode("/*[local-name() = 'package']/*[local-name() = 'metadata']/*[local-name() = 'licenseUrl']");
			if (licenseNode?.Attributes["type"].Value == "expression")
			{
				var licenses = licenseNode.FirstChild.Value
					.Replace("AND", ";")
					.Replace("OR", ";")
					.Replace("WITH", ";")
					.Replace("+", "")
					.Split(';').ToList();
				foreach (var license in licenses)
				{
					component.Licenses.Add(new Model.License
					{
						Id = license.Trim(),
						Name = license.Trim()
					});
				}
			}
            else if (licenseUrlNode != null) {
                var licenseUrl = licenseUrlNode.FirstChild.Value;
                component.Licenses.Add(new Model.License
                {
                    Url = licenseUrl.Trim()
                });
            }

            var projectUrl = getNodeValue(metadata, "/*[local-name() = 'package']/*[local-name() = 'metadata']/*[local-name() = 'projectUrl']");
            if (projectUrl != null) {
                var externalReference = new Model.ExternalReference();
                externalReference.Type = Model.ExternalReference.WEBSITE;
                externalReference.Url = projectUrl;
                component.ExternalReferences.Add(externalReference);
            }

            // As a final step (and before optionally fetching transitive dependencies), add the component to the dictionary.
            AddPreventDuplicates(component);

			if (followTransitive) {
                var dependencies = metadata.SelectNodes("/*[local-name() = 'package']/*[local-name() = 'metadata']/*[local-name() = 'dependencies']/*[local-name() = 'dependency']");
                foreach (XmlNode dependency in dependencies) {
                    var id = dependency.Attributes["id"];
                    var version = dependency.Attributes["version"];
                    if (id != null && version != null) {
                        var transitive = new Model.Component();
                        transitive.Name = id.Value;
                        transitive.Version = version.Value;
                        transitive.Purl = generatePackageUrl(transitive.Name, transitive.Version);
                        await RetrieveExtendedNugetAttributes(transitive, false);
                    }
                }
            }
            return 0;
        }

        /*
         * Creates a PackageURL from the specified package name and version. 
         */ 
        string generatePackageUrl(string packageName, string packageVersion) {
            if (packageName == null || packageVersion == null) {
                return null;
            }
            return $"pkg:nuget/{packageName}@{packageVersion}";
        }

        /*
         * Helper method which performs null checking when querying for the value of an XML node.
         */
        string getNodeValue(XmlNode xmlNode, string xpath) {
            var node = xmlNode.SelectSingleNode(xpath);
            if (node != null && node.FirstChild != null) {
                return node.FirstChild.Value;
            }
            return null;
        }

        /*
         * Adds a Component to the map using the PackageURL of the component as the key.
         */
        void AddPreventDuplicates(Model.Component component) {
            if (component.Purl != null && !dependencyMap.ContainsKey(component.Purl)) {
                dependencyMap.Add(component.Purl, component);
            }
        }

    }
}<|MERGE_RESOLUTION|>--- conflicted
+++ resolved
@@ -39,17 +39,13 @@
         [Option(Description = "Alternative NuGet repository URL to v3-flatcontainer API (a trailing slash is required).", ShortName = "u", LongName = "url")]
         string baseUrl { get; set; }
 
-<<<<<<< HEAD
-		[Option(Description = "To be used with a single project file, it will recursively scan project references of the supplied .csproj.", ShortName = "r", LongName = "recursive")]
-		bool scanProjectReferences { get; set; }
-=======
+		    [Option(Description = "To be used with a single project file, it will recursively scan project references of the supplied .csproj.", ShortName = "r", LongName = "recursive")]
+		    bool scanProjectReferences { get; set; }
+
         [Option(Description = "Optionally omit the serial number from the resulting BOM.", ShortName = "ns", LongName = "noSerialNumber")]
-        Boolean noSerialNumber { get; set; }
+        bool noSerialNumber { get; set; }
 
         Dictionary<string, Model.Component> dependencyMap = new Dictionary<string, Model.Component>();
->>>>>>> a44cf5ad
-
-		Dictionary<string, Model.Component> dependencyMap = new Dictionary<string, Model.Component>();
 
 		static int Main(string[] args)
             => CommandLineApplication.Execute<Program>(args);
